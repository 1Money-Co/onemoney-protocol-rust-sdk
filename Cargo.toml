[package]
name = "onemoney-protocol"
version = "0.8.0"
edition = "2024"
description = "Official Rust SDK for OneMoney Protocol - L1 blockchain network client"
license = "Apache-2.0"
authors = ["OneMoney Team"]
repository = "https://github.com/1Money-Co/onemoney-protocol"
documentation = "https://docs.rs/onemoney-protocol"
homepage = "https://1money.network"
readme = "README.md"
keywords = ["blockchain", "crypto", "protocol", "sdk", "onemoney"]
categories = ["api-bindings", "cryptography", "web-programming::http-client"]
rust-version = "1.90"
exclude = ["target/*", ".git/*", ".github/*", "API_ANALYSIS.md"]

autoexamples = false

[[example]]
name = "accounts_example"
path = "examples/accounts_example.rs"

[[example]]
name = "chains_example"
path = "examples/chains_example.rs"

[[example]]
name = "checkpoints_example"
path = "examples/checkpoints_example.rs"

[[example]]
name = "network_examples"
path = "examples/network_examples.rs"

[[example]]
name = "tokens_example"
path = "examples/tokens_example.rs"

[[example]]
name = "transactions_example"
path = "examples/transactions_example.rs"

<<<<<<< HEAD
[[example]]
name = "governances_example"
path = "examples/governances_example.rs"
=======
>>>>>>> 839296c0

[lib]
name = "onemoney_protocol"
path = "src/lib.rs"

[dependencies]
# HTTP client
reqwest = { version = "0.12", features = [
    "json",
    "rustls-tls",
], default-features = false }
tokio = { version = "1.0", features = ["macros", "rt-multi-thread"] }

# Serialization
serde = { version = "1.0", features = ["derive"] }
serde_json = "1.0"

# Error handling
thiserror = "2.0"

# Cryptography and blockchain
alloy = { version = "1.0", features = ["signers"] }
alloy-primitives = { version = "1.3", features = ["serde"] }
alloy-rlp = "0.3"
k256 = { version = "0.13", features = ["ecdsa", "sha2"] }
sha3 = "0.10"

# Utilities
hex = "0.4"
faster-hex = "0.10.0"
url = "2.4"
uuid = { version = "1.18", features = ["v4"], optional = true }

[dev-dependencies]
tokio-test = "0.4"
mockito = "1.2"

[features]
default = ["rustls"]
rustls = ["reqwest/rustls-tls"]
native-tls = ["reqwest/native-tls"]
uuid = ["dep:uuid"]
integration = []
bridge = []<|MERGE_RESOLUTION|>--- conflicted
+++ resolved
@@ -1,6 +1,6 @@
 [package]
 name = "onemoney-protocol"
-version = "0.8.0"
+version = "0.9.0"
 edition = "2024"
 description = "Official Rust SDK for OneMoney Protocol - L1 blockchain network client"
 license = "Apache-2.0"
@@ -40,12 +40,9 @@
 name = "transactions_example"
 path = "examples/transactions_example.rs"
 
-<<<<<<< HEAD
 [[example]]
 name = "governances_example"
 path = "examples/governances_example.rs"
-=======
->>>>>>> 839296c0
 
 [lib]
 name = "onemoney_protocol"
