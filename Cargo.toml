[package]
name = "onemoney-protocol"
version = "0.9.0"
edition = "2024"
description = "Official Rust SDK for OneMoney Protocol - L1 blockchain network client"
license = "Apache-2.0"
authors = ["OneMoney Team"]
repository = "https://github.com/1Money-Co/onemoney-protocol"
documentation = "https://docs.rs/onemoney-protocol"
homepage = "https://1money.network"
readme = "README.md"
keywords = ["blockchain", "crypto", "protocol", "sdk", "onemoney"]
categories = ["api-bindings", "cryptography", "web-programming::http-client"]
rust-version = "1.90"
exclude = ["target/*", ".git/*", ".github/*", "API_ANALYSIS.md"]

autoexamples = false

[[example]]
name = "accounts_example"
path = "examples/accounts_example.rs"

[[example]]
name = "chains_example"
path = "examples/chains_example.rs"

[[example]]
name = "checkpoints_example"
path = "examples/checkpoints_example.rs"

[[example]]
name = "network_examples"
path = "examples/network_examples.rs"

[[example]]
name = "tokens_example"
path = "examples/tokens_example.rs"

[[example]]
name = "transactions_example"
path = "examples/transactions_example.rs"

[[example]]
<<<<<<< HEAD
name = "finalized_example"
path = "examples/finalized_example.rs"
=======
name = "governance_example"
path = "examples/governance_example.rs"

>>>>>>> f145aaf8

[lib]
name = "onemoney_protocol"
path = "src/lib.rs"

[dependencies]
# HTTP client
reqwest = { version = "0.12", features = [
    "json",
    "rustls-tls",
], default-features = false }
tokio = { version = "1.0", features = ["macros", "rt-multi-thread"] }

# Serialization
serde = { version = "1.0", features = ["derive"] }
serde_json = "1.0"

# Error handling
thiserror = "2.0"

# Cryptography and blockchain
alloy = { version = "1.0", features = ["signers"] }
alloy-primitives = { version = "1.3", features = ["serde"] }
alloy-rlp = "0.3"
k256 = { version = "0.13", features = ["ecdsa", "sha2"] }
sha3 = "0.10"

# Utilities
hex = "0.4"
url = "2.4"
uuid = { version = "1.18", features = ["v4"], optional = true }

[dev-dependencies]
tokio-test = "0.4"
mockito = "1.2"

[features]
default = ["rustls"]
rustls = ["reqwest/rustls-tls"]
native-tls = ["reqwest/native-tls"]
uuid = ["dep:uuid"]
integration = []
bridge = []<|MERGE_RESOLUTION|>--- conflicted
+++ resolved
@@ -41,14 +41,12 @@
 path = "examples/transactions_example.rs"
 
 [[example]]
-<<<<<<< HEAD
 name = "finalized_example"
 path = "examples/finalized_example.rs"
-=======
+
+[[example]]
 name = "governance_example"
 path = "examples/governance_example.rs"
-
->>>>>>> f145aaf8
 
 [lib]
 name = "onemoney_protocol"
